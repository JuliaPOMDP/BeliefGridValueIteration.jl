name = "BeliefGridValueIteration"
uuid = "d6851e30-d4b8-11e9-06de-0b345e2a813d"
version = "0.1.2"

[deps]
LinearAlgebra = "37e2e46d-f89d-539d-b4ee-838fcccc9c8e"
POMDPLinter = "f3bd98c0-eb40-45e2-9eb1-f2763262d755"
POMDPTools = "7588e00f-9cae-40de-98dc-e0c70c48cdd7"
POMDPs = "a93abf59-7444-517b-a68a-c42f96afdd7d"
Parameters = "d96e819e-fc66-5662-9728-84c9c7592b0a"
Printf = "de0858da-6303-5e67-8744-51eddeeeb8d7"
ProgressMeter = "92933f4c-e287-5a05-a399-4b506db050ca"
SparseArrays = "2f01184e-e22b-5df5-ae63-d93ebab69eaf"

[compat]
POMDPLinter = "0.1"
<<<<<<< HEAD
POMDPTools = "0.1"
POMDPs = "0.9, 1"
=======
POMDPTools = "0.1, 1"
POMDPs = "0.9"
>>>>>>> b77f981b
Parameters = "0.12"
ProgressMeter = "1"
julia = "1"

[extras]
POMDPModels = "355abbd5-f08e-5560-ac9e-8b5f2592a0ca"
SARSOP = "cef570c6-3a94-5604-96b7-1a5e143043f2"
Test = "8dfed614-e22c-5e08-85e1-65c5234f0b40"

[targets]
test = ["POMDPModels", "SARSOP", "Test"]<|MERGE_RESOLUTION|>--- conflicted
+++ resolved
@@ -14,13 +14,8 @@
 
 [compat]
 POMDPLinter = "0.1"
-<<<<<<< HEAD
-POMDPTools = "0.1"
+POMDPTools = "0.1, 1"
 POMDPs = "0.9, 1"
-=======
-POMDPTools = "0.1, 1"
-POMDPs = "0.9"
->>>>>>> b77f981b
 Parameters = "0.12"
 ProgressMeter = "1"
 julia = "1"
